--- conflicted
+++ resolved
@@ -180,17 +180,10 @@
 
 QBCore.Commands.Add("deletechar", "Deletes another players character", {{name = "Citizen ID", help = "The Citizen ID of the character you want to delete"}}, false, function(source,args)
     local Player = QBCore.Functions.GetPlayer(source)
-<<<<<<< HEAD
 
     if args and args[1] then
         local Target = QBCore.Functions.GetPlayerByCitizenId(tostring(args[1]))
 
-=======
-
-    if args and args[1] then
-        local Target = QBCore.Functions.GetPlayerByCitizenId(tostring(args[1]))
-
->>>>>>> b1282f40
         if Target then
             DropPlayer(Target.PlayerData.source, "An admin deleted the character which you are currently using")
         end
